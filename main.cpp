--- conflicted
+++ resolved
@@ -7,15 +7,9 @@
 #include <iomanip>
 #include <optional>
 // 添加 x86 intrinsics 头文件
-<<<<<<< HEAD
-#if defined(__x86_64__) || defined(_M_X64)
-    #include <immintrin.h>
-#elif defined(__arm__) || defined(__aarch64__)
-=======
 #if defined(__x86_64__)
     #include <immintrin.h>
 #elif defined(__aarch64__)
->>>>>>> 1197e13a
     #include <arm_neon.h>
 #endif
 #include "timer.hpp"
@@ -76,15 +70,9 @@
             // 渐进式回退策略
             for (unsigned int i = 0; i < backoff; ++i) {
                 // 使用CPU的PAUSE指令，减少能耗并优化自旋等待
-<<<<<<< HEAD
-                #if defined(__x86_64__) || defined(_M_X64)
-                    _mm_pause();  // Intel/AMD CPU
-                #elif defined(__arm__) || defined(__aarch64__)
-=======
                 #if defined(__x86_64__)
                     _mm_pause();  // Intel/AMD CPU
                 #elif defined(__aarch64__)
->>>>>>> 1197e13a
                     asm volatile("yield");  // ARM CPU
                 #endif
             }
@@ -118,15 +106,9 @@
             
             // 渐进式回退策略
             for (unsigned int j = 0; j < backoff; ++j) {
-<<<<<<< HEAD
-                #if defined(__x86_64__) || defined(_M_X64)
-                    _mm_pause();
-                #elif defined(__arm__) || defined(__aarch64__)
-=======
                 #if defined(__x86_64__)
                     _mm_pause();
                 #elif defined(__aarch64__)
->>>>>>> 1197e13a
                     asm volatile("yield");
                 #endif
             }
